--- conflicted
+++ resolved
@@ -20,12 +20,6 @@
 deploy_verify_all :; $(BUILD) && \
 	FOUNDRY_PROFILE=local forge script script/DeployAllContracts.s.sol \
 	--rpc-url $(RPC_URL) \
-<<<<<<< HEAD
-	--private-key $(PRIVATE_KEY) \
-	--verify \
-	--etherscan-api-key $(NETWORK_EXPLORER_API_KEY) \
-	--broadcast
-=======
 	--private-key $(PRIVATE_KEY) \
 	--verify \
 	--etherscan-api-key $(NETWORK_EXPLORER_API_KEY) \
@@ -45,5 +39,4 @@
 	--private-key $(PRIVATE_KEY) \
 	--verify \
 	--etherscan-api-key $(NETWORK_EXPLORER_API_KEY) \
-	--broadcast
->>>>>>> 83f4835b
+	--broadcast