// SPDX-License-Identifier: MIT
pragma solidity 0.8.24;

import {Script} from "forge-std/Script.sol";
import {HelperConfig} from "./utils/HelperConfig.s.sol";
import {ChatterPay} from "../src/ChatterPay.sol";
import {ChatterPayWalletFactory} from "../src/ChatterPayWalletFactory.sol";
import {ChatterPayPaymaster} from "../src/ChatterPayPaymaster.sol";
import {ChatterPayNFT} from "../src/ChatterPayNFT.sol";
import {Upgrades} from "openzeppelin-foundry-upgrades/Upgrades.sol";
import {IERC20} from "@openzeppelin/contracts/token/ERC20/IERC20.sol";
import {IERC20Extended} from "../src/ChatterPay.sol";
import {AggregatorV3Interface} from "../src/interfaces/AggregatorV3Interface.sol";
import {IUniswapV3Factory, IUniswapV3Pool, INonfungiblePositionManager} from "../test/setup/BaseTest.sol";
import "forge-std/console2.sol";

pragma solidity ^0.8.24;

/**
 * @title DeployAllContracts
 * @notice Script to deploy the full ChatterPay contract suite for testing or production setup.
 *
 * This script:
 *  - Deploys the Paymaster, NFT, WalletFactory, and ChatterPay implementation contracts.
 *  - Initializes the ChatterPay contract with correct configuration.
 *  - Registers the implementation in the factory.
 *  - Logs gas usage and key contract addresses.
 *
 * 🔧 Configuration:
 * Requires environment variables to be set as specified in `.env.example`.
 *
 * ⚠️ Important:
 * If the following variables are already set:
 *  - `DEPLOYED_PAYMASTER_ADDRESS`
 *  - `DEPLOYED_NFT_ADDRESS`
 * then **those contracts will NOT be deployed again** — the existing deployed addresses will be used
 * for configuration and initialization instead.
 */
contract DeployAllContracts is Script {
    // Network Configuration
    HelperConfig helperConfig;
    HelperConfig.NetworkConfig config;

    // Contract Instances
    ChatterPay chatterPay;
    ChatterPayWalletFactory factory;
    ChatterPayPaymaster paymaster;
    ChatterPayNFT chatterPayNFT;

    // Uniswap V3 Addresses
    address uniswapFactory;
    address uniswapPositionManager;
    address uniswapRouter;

    // Fee tier of 0.3%
    uint24 poolFee = 3000;

    // Tokens, Price Feeds and tokens-stable flags arrays
    address[] tokens;
    address[] priceFeeds;
    bool[] tokensStableFlags;

    // Environment Variables
    string deployNetworkEnv = vm.envString("DEPLOY_NETWORK_ENV");

    /**
     * @notice Main deployment function
     */
    function run()
        public
        returns (HelperConfig, ChatterPay, ChatterPayWalletFactory, ChatterPayNFT, ChatterPayPaymaster)
    {
        // Initialize network configuration
        helperConfig = new HelperConfig();
        config = helperConfig.getConfig();

        uniswapFactory = config.uniswapConfig.factory;
        uniswapPositionManager = config.uniswapConfig.positionManager;
        uniswapRouter = config.uniswapConfig.router;
<<<<<<< HEAD

        // Extract tokens, priceFeeds and flags from config.tokensConfig
        uint256 numTokens = config.tokensConfig.length;
        tokens = new address[](numTokens);
        priceFeeds = new address[](numTokens);
        tokensStableFlags = new bool[](numTokens);

=======

        // Extract tokens, priceFeeds and flags from config.tokensConfig
        uint256 numTokens = config.tokensConfig.length;
        tokens = new address[](numTokens);
        priceFeeds = new address[](numTokens);
        tokensStableFlags = new bool[](numTokens);

>>>>>>> 83f4835b
        for (uint256 i = 0; i < numTokens; i++) {
            tokens[i] = config.tokensConfig[i].token;
            priceFeeds[i] = config.tokensConfig[i].priceFeed;
            tokensStableFlags[i] = config.tokensConfig[i].isStable;
        }

        // Start broadcasting transactions with the configured account
        vm.startBroadcast(config.backendSigner);

        console2.log(
            "Deploying ChatterPay contracts on chainId %d with account: %s", block.chainid, config.backendSigner
        );

        // Step-by-step deployment and configuration
        deployPaymaster(); // 1. Deploy Paymaster
        deployFactory(); // 2. Deploy Wallet Factory
        deployChatterPay(); // 3. Deploy ChatterPay using UUPS Proxy
        deployNFT(); // 4. Deploy NFT with Transparent Proxy

        if (block.chainid != 31337) {
            // anvil
            configureUniswapPool(); // 5. Configure Uniswap V3 Pool (skip in Anvil)
        }

        // Stop broadcasting transactions
        vm.stopBroadcast();

        console2.log("To Put in bdd:");
        console2.log("{");
        console2.log('"entryPoint": "%s",', address(config.entryPoint));
        console2.log('"factoryAddress": "%s",', address(factory));
        console2.log('"chatterPayAddress": "%s",', address(chatterPay));
        console2.log('"chatterNFTAddress": "%s",', address(chatterPayNFT));
        console2.log('"paymasterAddress": "%s",', address(paymaster));
        console2.log('"routerAddress": "%s"', uniswapRouter);
        console2.log("}");

        console2.log("------------------------------------------------------------------------------");
        console2.log("------------------------------ IMPORTANT! ------------------------------------");
        console2.log("------------------------------------------------------------------------------");
        console2.log("Stake ETH in EntryPoint for Paymaster to function properly!");
        console2.log("See .doc/deployment/deployment-guidelines.md for details.");
        console2.log("------------------------------------------------------------------------------");

        // Return deployed contract instances and configuration
        return (helperConfig, chatterPay, factory, chatterPayNFT, paymaster);
    }

    /**
     * @notice Deploy paymaster with entryPoint and backend signer (config.backendSigner)
     */
    function deployPaymaster() internal {
        address paymasterAddress;
        try vm.envAddress("DEPLOYED_PAYMASTER_ADDRESS") returns (address addr) {
            paymasterAddress = addr;
        } catch {
            paymasterAddress = address(0);
        }

        if (paymasterAddress == address(0)) {
            console2.log("Creating NEW Paymaster!");
            paymaster = new ChatterPayPaymaster(config.entryPoint, config.backendSigner);
        } else {
            console2.log("Using existing Paymaster!");
            paymaster = ChatterPayPaymaster(payable(paymasterAddress));
        }
        console2.log("Paymaster deployed at address %s", address(paymaster));
        console2.log("EntryPoint used at address %s", config.entryPoint);
        console2.log("Backend signer set to %s", config.backendSigner);
    }

    /**
     * @notice Deploys the ChatterPayWalletFactory contract.
     * @dev Factory owner is set as the contract creator (config.backendSigner).
     */
    function deployFactory() internal {
        factory = new ChatterPayWalletFactory(
            config.backendSigner, // _walletImplementation (temporary, will be updated later)
            config.entryPoint, // _entryPoint
            config.backendSigner, // _owner
            address(paymaster), // _paymaster
            uniswapRouter, // _router
            tokens, // _whitelistedTokens
            priceFeeds, // _priceFeeds
            tokensStableFlags
        );
        console2.log("Wallet Factory deployed at address %s", address(factory));

        // Validate deployment
        require(factory.owner() == config.backendSigner, "Factory owner not set correctly");
        require(factory.paymaster() == address(paymaster), "Paymaster not set correctly");
    }

    /**
     * @notice Deploys the ChatterPay contract using UUPS Proxy with new initializer parameters.
     */
    function deployChatterPay() internal {
        // Deploy the ChatterPay contract using UUPS Proxy via Upgrades library.
        address proxy = Upgrades.deployUUPSProxy(
            "ChatterPay.sol:ChatterPay", // Contract name as string.
            abi.encodeWithSignature(
                "initialize(address,address,address,address,address,address[],address[],bool[])",
                config.entryPoint, // _entryPoint.
                config.backendSigner, // _owner (owner must be the creator).
                address(paymaster), // _paymaster.
                uniswapRouter, // _router.
                address(factory), // _factory.
                tokens, // _whitelistedTokens (token addresses).
                priceFeeds, // _priceFeeds (corresponding price feed addresses).
                tokensStableFlags // __tokensStableFlags.
            )
        );

        // Retrieve and log the implementation address.
        address implementation = Upgrades.getImplementationAddress(proxy);
        console2.log("ChatterPay Implementation deployed at %s", implementation);

        // Update the factory with the correct implementation.
        factory.setImplementationAddress(implementation);
        console2.log("Wallet Factory implementation updated to %s", implementation);

        // Set chatterPay to the proxy address.
        chatterPay = ChatterPay(payable(proxy));
        console2.log("ChatterPay Proxy deployed at %s", address(chatterPay));
    }

    /**
     * @notice Deploys the ChatterPayNFT contract using Transparent Proxy.
     */
    function deployNFT() internal {
        address nftAddress;
        try vm.envAddress("DEPLOYED_NFT_ADDRESS") returns (address addr) {
            nftAddress = addr;
        } catch {
            nftAddress = address(0);
        }

        if (nftAddress == address(0)) {
            console2.log("Creating NEW NFT Contract!");
            chatterPayNFT = ChatterPayNFT(
                Upgrades.deployTransparentProxy(
                    "ChatterPayNFT.sol:ChatterPayNFT",
                    config.backendSigner, // Initial owner.
                    abi.encodeWithSignature("initialize(address,string)", config.backendSigner, config.nftBaseUri)
                )
            );
        } else {
<<<<<<< HEAD
            console2.log("Using existing NFT Contract!");
            chatterPayNFT = ChatterPayNFT(nftAddress);
        }

        console2.log("ChatterPayNFT Proxy deployed at address %s", address(chatterPayNFT));
=======
            chatterPayNFT = ChatterPayNFT(nftAddress);
            console2.log("ChatterPayNFT Proxy alreadydeployed at address %s", address(chatterPayNFT));
        }
>>>>>>> 83f4835b
    }

    /**
     * @notice Mints test tokens for the Uniswap pool (Only in test networks).
     */
    function mintTestTokens() internal {
        // Amount to mint (100M)
        uint256 mintAmountUSDT = 100_000_000 * 1e6; // USDT uses 6 decimals.
        uint256 mintAmountWETH = 100_000_000 * 1e18; // WETH uses 18 decimals.

        // Mint test tokens by calling the mint function.
        bytes memory mintData = abi.encodeWithSignature("mint(address,uint256)", config.backendSigner, mintAmountUSDT);
        (bool successA,) = tokens[0].call(mintData);
        require(successA, "Failed to mint tokenA");
        console2.log("Minted %d tokens A to %s", mintAmountUSDT, config.backendSigner);

        mintData = abi.encodeWithSignature("mint(address,uint256)", config.backendSigner, mintAmountWETH);
        (bool successB,) = tokens[1].call(mintData);
        require(successB, "Failed to mint tokenB");
        console2.log("Minted %d tokens B to %s", mintAmountWETH, config.backendSigner);
    }

    /**
     * @notice Configures the Uniswap V3 Pool between two tokens.
     * @dev Creates and initializes the pool if it doesn't exist, and adds liquidity if below threshold.
     */
    function configureUniswapPool() internal {
        // Only in test networks
        if (keccak256(bytes(deployNetworkEnv)) == keccak256(bytes("PROD"))) {
            console2.log("Skipping Uniswap pool configuration in PROD environment.");
            return;
        }

        // Ensure there are at least two tokens for the pool.
        require(tokens.length >= 2, "At least two tokens are needed for the pool");
        address tokenA = tokens[0];
        address tokenB = tokens[1];

        console2.log("Configuring Uniswap pool with:");
        console2.log("- TokenA: %s", tokenA);
        console2.log("- TokenB: %s", tokenB);
        console2.log("- Factory: %s", uniswapFactory);
        console2.log("- Position Manager: %s", uniswapPositionManager);
        console2.log("- Fee: %d", poolFee);

        // Use a local variable for the immutable uniswapFactory.
        address localFactory = uniswapFactory;
        uint256 factorySize;
        assembly {
            factorySize := extcodesize(localFactory)
        }
        require(factorySize > 0, "Uniswap factory not deployed at specified address");

        mintTestTokens();

        try IUniswapV3Factory(uniswapFactory).getPool(tokenA, tokenB, poolFee) returns (address pool) {
            if (pool == address(0)) {
                console2.log("Pool does not exist. Creating new pool...");
                try IUniswapV3Factory(uniswapFactory).createPool(tokenA, tokenB, poolFee) returns (address newPool) {
                    console2.log("Pool created at address: %s", newPool);
                    // Initialize the pool with a sqrt price of 1 * 2^96.
                    uint160 sqrtPriceX96 = 79228162514264337593543950336;
                    try IUniswapV3Pool(newPool).initialize(sqrtPriceX96) {
                        console2.log("Pool initialized successfully");
                        pool = newPool;
                    } catch Error(string memory reason) {
                        console2.log("Failed to initialize pool: %s", reason);
                        return;
                    }
                } catch Error(string memory reason) {
                    console2.log("Failed to create pool: %s", reason);
                    return;
                }
            } else {
                console2.log("Existing pool found at: %s", pool);
            }

            // Read pool liquidity and add liquidity if needed.
            try IUniswapV3Pool(pool).liquidity() returns (uint128 existingLiquidity) {
                console2.log("Current pool liquidity: %d", existingLiquidity);
                uint128 minLiquidityThreshold = 500_000 * 1e6;
                if (existingLiquidity < minLiquidityThreshold) {
                    console2.log("Liquidity below threshold. Attempting to add liquidity to pool: %s", pool);
                    addLiquidityToPool(tokenA, tokenB, pool);
                }
            } catch Error(string memory reason) {
                console2.log("Failed to read liquidity: %s", reason);
            }
        } catch Error(string memory reason) {
            console2.log("Failed to get pool: %s", reason);
            return;
        }
    }

    /**
     * @notice Adds liquidity to the specified Uniswap pool.
     */
    function addLiquidityToPool(address tokenA, address tokenB, address pool) internal {
        // Log the pool address to use the parameter.
        console2.log("Adding liquidity to pool: %s", pool);
        try IERC20Extended(tokenA).balanceOf(config.backendSigner) returns (uint256 balanceA) {
            try IERC20Extended(tokenB).balanceOf(config.backendSigner) returns (uint256 balanceB) {
                console2.log("Token balances:");
                console2.log("- TokenA: %d", balanceA);
                console2.log("- TokenB: %d", balanceB);
                if (balanceA > 0 && balanceB > 0) {
                    // Approve tokens for the Position Manager.
                    require(IERC20(tokenA).approve(uniswapPositionManager, balanceA), "Failed to approve tokenA");
                    require(IERC20(tokenB).approve(uniswapPositionManager, balanceB), "Failed to approve tokenB");
                    console2.log("Tokens approved for Position Manager");

                    // Set tick ranges (example values).
                    int24 tickSpacing = 60;
                    int24 tickLower = (-887220 / tickSpacing) * tickSpacing;
                    int24 tickUpper = (887220 / tickSpacing) * tickSpacing;

                    INonfungiblePositionManager.MintParams memory params = INonfungiblePositionManager.MintParams({
                        token0: tokenA,
                        token1: tokenB,
                        fee: poolFee,
                        tickLower: tickLower,
                        tickUpper: tickUpper,
                        amount0Desired: balanceA,
                        amount1Desired: balanceB,
                        amount0Min: 0,
                        amount1Min: 0,
                        recipient: config.backendSigner,
                        deadline: block.timestamp + 1000
                    });

                    try INonfungiblePositionManager(uniswapPositionManager).mint(params) returns (
                        uint256 tokenId, uint128 liquidity, uint256 amount0, uint256 amount1
                    ) {
                        console2.log("Successfully added liquidity:");
                        console2.log("- Token ID: %d", tokenId);
                        console2.log("- Liquidity: %d", liquidity);
                        console2.log("- Amount0: %d", amount0);
                        console2.log("- Amount1: %d", amount1);
                    } catch Error(string memory reason) {
                        console2.log("Failed to mint position: %s", reason);
                    }
                } else {
                    console2.log("Insufficient balance to add liquidity");
                }
            } catch Error(string memory reason) {
                console2.log("Failed to get tokenB balance: %s", reason);
            }
        } catch Error(string memory reason) {
            console2.log("Failed to get tokenA balance: %s", reason);
        }
    }

    /**
     * @notice Helper function to parse addresses from a comma-separated string.
     * @param _addressesStr Comma-separated string of addresses.
     * @return address[] Array of parsed addresses.
     */
    function _parseAddresses(string memory _addressesStr) internal pure returns (address[] memory) {
        string[] memory parts = vm.split(_addressesStr, ",");
        address[] memory addresses = new address[](parts.length);
        for (uint256 i = 0; i < parts.length; i++) {
            addresses[i] = vm.parseAddress(parts[i]);
        }
        return addresses;
    }

    /**
     * @notice Helper function to parse booleans from a comma-separated string.
     * @param _boolsStr Comma-separated string of booleans (e.g., "true,false,true").
     * @return bool[] Array of parsed booleans.
     */
    function _parseBools(string memory _boolsStr) internal pure returns (bool[] memory) {
        string[] memory parts = vm.split(_boolsStr, ",");
        bool[] memory bools = new bool[](parts.length);
        for (uint256 i = 0; i < parts.length; i++) {
            // Convert to lower case if needed, then compare
            if (keccak256(bytes(parts[i])) == keccak256("true")) {
                bools[i] = true;
            } else if (keccak256(bytes(parts[i])) == keccak256("false")) {
                bools[i] = false;
            } else {
                revert("Invalid boolean string value");
            }
        }
        return bools;
    }
}<|MERGE_RESOLUTION|>--- conflicted
+++ resolved
@@ -77,7 +77,6 @@
         uniswapFactory = config.uniswapConfig.factory;
         uniswapPositionManager = config.uniswapConfig.positionManager;
         uniswapRouter = config.uniswapConfig.router;
-<<<<<<< HEAD
 
         // Extract tokens, priceFeeds and flags from config.tokensConfig
         uint256 numTokens = config.tokensConfig.length;
@@ -85,15 +84,6 @@
         priceFeeds = new address[](numTokens);
         tokensStableFlags = new bool[](numTokens);
 
-=======
-
-        // Extract tokens, priceFeeds and flags from config.tokensConfig
-        uint256 numTokens = config.tokensConfig.length;
-        tokens = new address[](numTokens);
-        priceFeeds = new address[](numTokens);
-        tokensStableFlags = new bool[](numTokens);
-
->>>>>>> 83f4835b
         for (uint256 i = 0; i < numTokens; i++) {
             tokens[i] = config.tokensConfig[i].token;
             priceFeeds[i] = config.tokensConfig[i].priceFeed;
@@ -241,17 +231,9 @@
                 )
             );
         } else {
-<<<<<<< HEAD
-            console2.log("Using existing NFT Contract!");
-            chatterPayNFT = ChatterPayNFT(nftAddress);
-        }
-
-        console2.log("ChatterPayNFT Proxy deployed at address %s", address(chatterPayNFT));
-=======
             chatterPayNFT = ChatterPayNFT(nftAddress);
             console2.log("ChatterPayNFT Proxy alreadydeployed at address %s", address(chatterPayNFT));
         }
->>>>>>> 83f4835b
     }
 
     /**
