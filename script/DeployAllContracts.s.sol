--- conflicted
+++ resolved
@@ -8,14 +8,10 @@
 import {ChatterPayPaymaster} from "../src/L2/ChatterPayPaymaster.sol";
 import {ChatterPayNFT} from "../src/L2/ChatterPayNFT.sol";
 import {ChatterPayVault} from "../src/L2/ChatterPayVault.sol";
-<<<<<<< HEAD
-import {ERC1967Proxy} from "@openzeppelin/contracts/proxy/ERC1967/ERC1967Proxy.sol";
-=======
 import {USDT} from "../src/L2/USDT.sol";
 import {WETH} from "../src/L2/WETH.sol";
 import {SimpleSwap} from "../src/L2/SimpleSwap.sol";
 import {Upgrades} from "openzeppelin-foundry-upgrades/Upgrades.sol";
->>>>>>> 04d41569
 
 contract DeployAllContracts is Script {
     uint256 ethSepoliaChainId = 11155111;
@@ -36,12 +32,7 @@
     WETH weth;
     address entryPoint;
     address backendEOA;
-<<<<<<< HEAD
-    address router;
-    string NFTBaseUri = "https://back.chatterpay.net/nft/metadata/opensea/";
-=======
     string NFTBaseUri = vm.envString("NFT_BASE_URI");
->>>>>>> 04d41569
 
     function run()
         public
@@ -70,15 +61,6 @@
             config.account
         );
 
-<<<<<<< HEAD
-        // 1. Deploy Paymaster first
-        paymaster = new ChatterPayPaymaster(entryPoint, backendEOA);
-        console.log("Paymaster deployed to address %s", address(paymaster));
-
-        // 2. Deploy ChatterPay implementation
-        implementation = new ChatterPay();
-        console.log("ChatterPay implementation deployed to address %s", address(implementation));
-=======
         deployPaymaster();
         deployChatterPay();
         deployFactory();
@@ -104,65 +86,29 @@
         console.log("ChatterPay deployed to address %s:", address(chatterPay));
         chatterPay = ChatterPay(payable(chatterPay));
     }
->>>>>>> 04d41569
 
-        // 3. Deploy Factory
+    function deployFactory() internal {
         factory = new ChatterPayWalletFactory(
-            address(implementation),
+            address(chatterPay),
             entryPoint,
             backendEOA,
-            address(paymaster),
-            router
+            address(paymaster)
         );
-<<<<<<< HEAD
-        console.log("Factory deployed to address %s", address(factory));
-=======
         console.log("Wallet Factory deployed to address %s:", address(factory));
     }
->>>>>>> 04d41569
 
-        // 4. Deploy ChatterPay Proxy and initialize
-        bytes memory chatterPayInitData = abi.encodeCall(
-            ChatterPay.initialize,
-            (
-                entryPoint,
-                backendEOA,
-                address(paymaster),
-                router,
-                address(factory)
-            )
+    function deployNFT() internal {
+        address proxy = Upgrades.deployUUPSProxy(
+            "ChatterPayNFT.sol",
+            abi.encodeCall(ChatterPayNFT.initialize, (backendEOA, NFTBaseUri))
         );
-        
-        ERC1967Proxy chatterPayProxy = new ERC1967Proxy(
-            address(implementation),
-            chatterPayInitData
-        );
-        chatterPay = ChatterPay(payable(address(chatterPayProxy)));
-        console.log("ChatterPay proxy deployed to address %s", address(chatterPayProxy));
+        console.log("NFT deployed to address %s:", address(proxy));
+        chatterPayNFT = ChatterPayNFT(proxy);
+    }
 
-        // 5. Deploy NFT implementation and proxy
-        nftImplementation = new ChatterPayNFT();
-        console.log("NFT implementation deployed to address %s", address(nftImplementation));
-
-        bytes memory nftInitData = abi.encodeCall(
-            ChatterPayNFT.initialize,
-            (backendEOA, NFTBaseUri)
-        );
-
-        ERC1967Proxy nftProxy = new ERC1967Proxy(
-            address(nftImplementation),
-            nftInitData
-        );
-        chatterPayNFT = ChatterPayNFT(address(nftProxy));
-        console.log("NFT proxy deployed to address %s", address(nftProxy));
-
-        // 6. Deploy Vault
+    function deployVault() internal {
         vault = new ChatterPayVault();
-        console.log("Vault deployed to address %s", address(vault));
-
-        vm.stopBroadcast();
-
-        return (helperConfig, chatterPay, factory, chatterPayNFT, paymaster);
+        console.log("Vault deployed to address %s:", address(vault));
     }
 
     function deployUSDT() internal {
