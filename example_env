CHAIN_ID=534351|421614 
DEPLOY_NETWORK_ENV=LOCAL|TEST|PROD

PRIVATE_KEY=Your private key
BACKEND_EOA=chatterpay backend EOA wallet address
BACKEND_PK=chatterpay bachend private key

RPC_URL=Your node provider URL
NETWORK_EXPLORER_API_KEY=Your Network Explorer api key, if you want to verify contracts

DEPLOYED_PAYMASTER_ADDRESS=Address of an existing Paymaster contrct to avoid creating a new one in the deployment script
DEPLOYED_NFT_ADDRESS=Address of an existing NFT Contract to avoid creating a new one in the deployment script
<<<<<<< HEAD
DEPLOYED_FACTORY=Address of an existing ChatterPay Factory to use in upgrade ChatterPay Implementation
=======
DEPLOYED_FACTORY=Address of an existing ChatterPay Factory to use in upgrade ChatterPay Implementation
DEPLOYED_CHATTERPAY=Address of an existing ChatterPay contract
>>>>>>> c47898f9
<|MERGE_RESOLUTION|>--- conflicted
+++ resolved
@@ -10,9 +10,5 @@
 
 DEPLOYED_PAYMASTER_ADDRESS=Address of an existing Paymaster contrct to avoid creating a new one in the deployment script
 DEPLOYED_NFT_ADDRESS=Address of an existing NFT Contract to avoid creating a new one in the deployment script
-<<<<<<< HEAD
 DEPLOYED_FACTORY=Address of an existing ChatterPay Factory to use in upgrade ChatterPay Implementation
-=======
-DEPLOYED_FACTORY=Address of an existing ChatterPay Factory to use in upgrade ChatterPay Implementation
-DEPLOYED_CHATTERPAY=Address of an existing ChatterPay contract
->>>>>>> c47898f9
+DEPLOYED_CHATTERPAY=Address of an existing ChatterPay contract