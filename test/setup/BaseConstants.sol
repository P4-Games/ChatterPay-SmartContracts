// SPDX-License-Identifier: MIT
pragma solidity ^0.8.24;

/**
 * @title BaseConstants
 * @notice Library containing constant addresses and configuration values for tokens, price feeds,
 * Uniswap and other essential contracts used in tests.
 * @dev All addresses are for testing purposes and may vary depending on the network.
 */
library BaseConstants {
    struct Config {
        /// @notice USDC token address (6 decimals)
        address USDC;
        /// @notice USDT token address (18 decimals)
        address USDT;
        /// @notice WETH token address (18 decimals)
        address WETH;
        /// @notice USDC/USD price feed (returns 8 decimals)
        address USDC_USD_FEED;
        /// @notice USDT/USD price feed (returns 8 decimals)
        address USDT_USD_FEED;
        /// @notice WETH/USD price feed (returns 8 decimals)
        address WETH_USD_FEED;
        /// @notice EntryPoint contract address for account abstraction tests.
        address ENTRY_POINT;
        /// @notice Uniswap V3 Router address.
        address UNISWAP_ROUTER;
        /// @notice Uniswap V3 Factory address.
        address UNISWAP_FACTORY;
        /// @notice Uniswap V3 Position Manager address.
        address POSITION_MANAGER;
        /// @notice Initial liquidity used in tests.
        uint256 INITIAL_LIQUIDITY;
        /// @notice Fee tier for the Uniswap pool (0.3%).
        uint24 POOL_FEE;
    }

    function getConfig(uint256 chainId) internal pure returns (Config memory) {
        if (chainId == 421614) {
            // Arbitrum Sepolia
            return Config({
                USDC: 0x8431eBc62F7B08af1bBf80eE7c85364ffc24ae24, // Manteca USDC
                USDT: 0xe6B817E31421929403040c3e42A6a5C5D2958b4A,
                WETH: 0xE9C723D01393a437bac13CE8f925A5bc8E1c335c,
                USDC_USD_FEED: 0x0153002d20B96532C639313c2d54c3dA09109309,
                USDT_USD_FEED: 0x80EDee6f667eCc9f63a0a6f55578F870651f06A4,
                WETH_USD_FEED: 0xd30e2101a97dcbAeBCBC04F14C3f624E67A35165,
                ENTRY_POINT: 0x5FF137D4b0FDCD49DcA30c7CF57E578a026d2789,
                UNISWAP_ROUTER: 0x101F443B4d1b059569D643917553c771E1b9663E,
                UNISWAP_FACTORY: 0x248AB79Bbb9bC29bB72f7Cd42F17e054Fc40188e,
                POSITION_MANAGER: 0x6b2937Bde17889EDCf8fbD8dE31C3C2a70Bc4d65,
                INITIAL_LIQUIDITY: 1_000_000e6,
                POOL_FEE: 3000
            });
        } else if (chainId == 534351) {
            // Scroll Sepolia
            return Config({
                USDC: 0x7878290DB8C4f02bd06E0E249617871c19508bE6,
                USDT: 0x776133ea03666b73a8e3FC23f39f90e66360716E,
<<<<<<< HEAD
                WETH: 0xd5654b986d5aDba8662c06e847E32579078561dC,
=======
                WETH: 0xC262f22bb6da71fC14c8914f0A3DC02e7bf6E5b0,
>>>>>>> c47898f9
                USDC_USD_FEED: 0xFadA8b0737D4A3AE7118918B7E69E689034c0127,
                USDT_USD_FEED: 0xb84a700192A78103B2dA2530D99718A2a954cE86,
                WETH_USD_FEED: 0x59F1ec1f10bD7eD9B938431086bC1D9e233ECf41,
                ENTRY_POINT: 0x5FF137D4b0FDCD49DcA30c7CF57E578a026d2789,
                UNISWAP_ROUTER: 0x17AFD0263D6909Ba1F9a8EAC697f76532365Fb95,
<<<<<<< HEAD
                UNISWAP_FACTORY: 0x0287f57A1a17a725428689dfD9E65ECA01d82510,
                POSITION_MANAGER: 0xA9c7C2BCEd22D1d47111610Af21a53B6D1e69eeD,
=======
                UNISWAP_FACTORY: 0xB856587fe1cbA8600F75F1b1176E44250B11C788,
                POSITION_MANAGER: 0xbbAd0e891922A8A4a7e9c39d4cc0559117016fec,
>>>>>>> c47898f9
                INITIAL_LIQUIDITY: 1_000_000e6,
                POOL_FEE: 3000
            });
        } else {
            revert("BaseConstants: unknown chainId");
        }
    }
}<|MERGE_RESOLUTION|>--- conflicted
+++ resolved
@@ -57,23 +57,14 @@
             return Config({
                 USDC: 0x7878290DB8C4f02bd06E0E249617871c19508bE6,
                 USDT: 0x776133ea03666b73a8e3FC23f39f90e66360716E,
-<<<<<<< HEAD
-                WETH: 0xd5654b986d5aDba8662c06e847E32579078561dC,
-=======
                 WETH: 0xC262f22bb6da71fC14c8914f0A3DC02e7bf6E5b0,
->>>>>>> c47898f9
                 USDC_USD_FEED: 0xFadA8b0737D4A3AE7118918B7E69E689034c0127,
                 USDT_USD_FEED: 0xb84a700192A78103B2dA2530D99718A2a954cE86,
                 WETH_USD_FEED: 0x59F1ec1f10bD7eD9B938431086bC1D9e233ECf41,
                 ENTRY_POINT: 0x5FF137D4b0FDCD49DcA30c7CF57E578a026d2789,
                 UNISWAP_ROUTER: 0x17AFD0263D6909Ba1F9a8EAC697f76532365Fb95,
-<<<<<<< HEAD
-                UNISWAP_FACTORY: 0x0287f57A1a17a725428689dfD9E65ECA01d82510,
-                POSITION_MANAGER: 0xA9c7C2BCEd22D1d47111610Af21a53B6D1e69eeD,
-=======
                 UNISWAP_FACTORY: 0xB856587fe1cbA8600F75F1b1176E44250B11C788,
                 POSITION_MANAGER: 0xbbAd0e891922A8A4a7e9c39d4cc0559117016fec,
->>>>>>> c47898f9
                 INITIAL_LIQUIDITY: 1_000_000e6,
                 POOL_FEE: 3000
             });
